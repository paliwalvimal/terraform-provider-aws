--- conflicted
+++ resolved
@@ -324,11 +324,7 @@
 )
 
 func resourceDistributionCreate(ctx context.Context, d *schema.ResourceData, meta interface{}) diag.Diagnostics {
-<<<<<<< HEAD
-	conn := meta.(*conns.AWSClient).LightsailClient()
-=======
-	conn := meta.(*conns.AWSClient).LightsailConn(ctx)
->>>>>>> 258dd327
+	conn := meta.(*conns.AWSClient).LightsailClient(ctx)
 
 	in := &lightsail.CreateDistributionInput{
 		BundleId:             aws.String(d.Get("bundle_id").(string)),
@@ -394,11 +390,7 @@
 }
 
 func resourceDistributionRead(ctx context.Context, d *schema.ResourceData, meta interface{}) diag.Diagnostics {
-<<<<<<< HEAD
-	conn := meta.(*conns.AWSClient).LightsailClient()
-=======
-	conn := meta.(*conns.AWSClient).LightsailConn(ctx)
->>>>>>> 258dd327
+	conn := meta.(*conns.AWSClient).LightsailClient(ctx)
 
 	out, err := FindDistributionByID(ctx, conn, d.Id())
 
@@ -452,11 +444,7 @@
 }
 
 func resourceDistributionUpdate(ctx context.Context, d *schema.ResourceData, meta interface{}) diag.Diagnostics {
-<<<<<<< HEAD
-	conn := meta.(*conns.AWSClient).LightsailClient()
-=======
-	conn := meta.(*conns.AWSClient).LightsailConn(ctx)
->>>>>>> 258dd327
+	conn := meta.(*conns.AWSClient).LightsailClient(ctx)
 
 	update := false
 	bundleUpdate := false
@@ -549,11 +537,7 @@
 }
 
 func resourceDistributionDelete(ctx context.Context, d *schema.ResourceData, meta interface{}) diag.Diagnostics {
-<<<<<<< HEAD
-	conn := meta.(*conns.AWSClient).LightsailClient()
-=======
-	conn := meta.(*conns.AWSClient).LightsailConn(ctx)
->>>>>>> 258dd327
+	conn := meta.(*conns.AWSClient).LightsailClient(ctx)
 
 	log.Printf("[INFO] Deleting Lightsail Distribution %s", d.Id())
 
