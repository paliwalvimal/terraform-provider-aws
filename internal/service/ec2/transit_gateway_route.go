package ec2

import (
	"fmt"
	"log"
	"strings"

	"github.com/aws/aws-sdk-go/aws"
	"github.com/aws/aws-sdk-go/service/ec2"
	"github.com/hashicorp/aws-sdk-go-base/v2/awsv1shim/v2/tfawserr"
	"github.com/hashicorp/terraform-plugin-sdk/v2/helper/schema"
	"github.com/hashicorp/terraform-plugin-sdk/v2/helper/validation"
	"github.com/hashicorp/terraform-provider-aws/internal/conns"
	"github.com/hashicorp/terraform-provider-aws/internal/tfresource"
	"github.com/hashicorp/terraform-provider-aws/internal/verify"
)

func ResourceTransitGatewayRoute() *schema.Resource {
	return &schema.Resource{
		Create: resourceTransitGatewayRouteCreate,
		Read:   resourceTransitGatewayRouteRead,
		Delete: resourceTransitGatewayRouteDelete,
		Importer: &schema.ResourceImporter{
			State: schema.ImportStatePassthrough,
		},

		Schema: map[string]*schema.Schema{
			"blackhole": {
				Type:     schema.TypeBool,
				Optional: true,
				ForceNew: true,
				Default:  false,
			},
			"destination_cidr_block": {
				Type:             schema.TypeString,
				Required:         true,
				ForceNew:         true,
				ValidateFunc:     verify.ValidCIDRNetworkAddress,
				DiffSuppressFunc: suppressEqualCIDRBlockDiffs,
			},
			"transit_gateway_attachment_id": {
				Type:         schema.TypeString,
				Optional:     true,
				ForceNew:     true,
				ValidateFunc: validation.NoZeroValues,
			},
			"transit_gateway_route_table_id": {
				Type:         schema.TypeString,
				Required:     true,
				ForceNew:     true,
				ValidateFunc: validation.NoZeroValues,
			},
		},
	}
}

func resourceTransitGatewayRouteCreate(d *schema.ResourceData, meta interface{}) error {
	conn := meta.(*conns.AWSClient).EC2Conn

	destination := d.Get("destination_cidr_block").(string)
	transitGatewayRouteTableID := d.Get("transit_gateway_route_table_id").(string)
	id := TransitGatewayRouteCreateResourceID(transitGatewayRouteTableID, destination)
	input := &ec2.CreateTransitGatewayRouteInput{
		Blackhole:                  aws.Bool(d.Get("blackhole").(bool)),
		DestinationCidrBlock:       aws.String(destination),
		TransitGatewayAttachmentId: aws.String(d.Get("transit_gateway_attachment_id").(string)),
		TransitGatewayRouteTableId: aws.String(transitGatewayRouteTableID),
	}

	log.Printf("[DEBUG] Creating EC2 Transit Gateway Route: %s", input)
	_, err := conn.CreateTransitGatewayRoute(input)

	if err != nil {
		return fmt.Errorf("error creating EC2 Transit Gateway Route (%s): %w", id, err)
	}

	d.SetId(id)

	if _, err := WaitTransitGatewayRouteCreated(conn, transitGatewayRouteTableID, destination); err != nil {
		return fmt.Errorf("error waiting for EC2 Transit Gateway Route (%s) create: %w", d.Id(), err)
	}

	return resourceTransitGatewayRouteRead(d, meta)
}

func resourceTransitGatewayRouteRead(d *schema.ResourceData, meta interface{}) error {
	conn := meta.(*conns.AWSClient).EC2Conn

	transitGatewayRouteTableID, destination, err := TransitGatewayRouteParseResourceID(d.Id())

	if err != nil {
		return err
	}

	outputRaw, err := tfresource.RetryWhenNewResourceNotFound(PropagationTimeout, func() (interface{}, error) {
		return FindTransitGatewayRoute(conn, transitGatewayRouteTableID, destination)
	}, d.IsNewResource())

<<<<<<< HEAD
	if !d.IsNewResource() && tfresource.NotFound(err) {
		log.Printf("[WARN] EC2 Transit Gateway Route %s not found, removing from state", d.Id())
=======
		return nil
	})

	if tfresource.TimedOut(err) {
		transitGatewayRoute, err = DescribeTransitGatewayRoute(conn, transitGatewayRouteTableID, destination)
	}

	if tfawserr.ErrCodeEquals(err, "InvalidRouteTableID.NotFound") {
		log.Printf("[WARN] EC2 Transit Gateway Route Table (%s) not found, removing from state", transitGatewayRouteTableID)
		d.SetId("")
		return nil
	}

	if tfresource.NotFound(err) {
		log.Printf("[WARN] EC2 Transit Gateway Route (%s) not found, removing from state", d.Id())
>>>>>>> 611b4737
		d.SetId("")
		return nil
	}

	if err != nil {
		return fmt.Errorf("error reading EC2 Transit Gateway Route (%s): %w", d.Id(), err)
	}

	transitGatewayRoute := outputRaw.(*ec2.TransitGatewayRoute)

	d.Set("destination_cidr_block", transitGatewayRoute.DestinationCidrBlock)
	d.Set("transit_gateway_attachment_id", "")
	if len(transitGatewayRoute.TransitGatewayAttachments) > 0 && transitGatewayRoute.TransitGatewayAttachments[0] != nil {
		d.Set("transit_gateway_attachment_id", transitGatewayRoute.TransitGatewayAttachments[0].TransitGatewayAttachmentId)
		d.Set("blackhole", false)
	} else {
		d.Set("blackhole", true)
	}
	d.Set("transit_gateway_route_table_id", transitGatewayRouteTableID)

	return nil
}

func resourceTransitGatewayRouteDelete(d *schema.ResourceData, meta interface{}) error {
	conn := meta.(*conns.AWSClient).EC2Conn

	transitGatewayRouteTableID, destination, err := TransitGatewayRouteParseResourceID(d.Id())

	if err != nil {
		return err
	}

	log.Printf("[DEBUG] Deleting EC2 Transit Gateway Route: %s", d.Id())
	_, err = conn.DeleteTransitGatewayRoute(&ec2.DeleteTransitGatewayRouteInput{
		DestinationCidrBlock:       aws.String(destination),
		TransitGatewayRouteTableId: aws.String(transitGatewayRouteTableID),
	})

	if tfawserr.ErrCodeEquals(err, "InvalidRoute.NotFound") || tfawserr.ErrCodeEquals(err, "InvalidRouteTableID.NotFound") {
		return nil
	}

	if err != nil {
		return fmt.Errorf("error deleting EC2 Transit Gateway Route (%s): %w", d.Id(), err)
	}

	if _, err := WaitTransitGatewayRouteDeleted(conn, transitGatewayRouteTableID, destination); err != nil {
		return fmt.Errorf("error waiting for EC2 Transit Gateway Route (%s) delete: %w", d.Id(), err)
	}

	return nil
}

const transitGatewayRouteIDSeparator = "_"

func TransitGatewayRouteCreateResourceID(transitGatewayRouteTableID, destination string) string {
	parts := []string{transitGatewayRouteTableID, destination}
	id := strings.Join(parts, clientVPNAuthorizationRuleIDSeparator)

	return id
}

func TransitGatewayRouteParseResourceID(id string) (string, string, error) {
	parts := strings.Split(id, transitGatewayRouteIDSeparator)

	if len(parts) == 2 && parts[0] != "" && parts[1] != "" {
		return parts[0], parts[1], nil
	}

	return "", "", fmt.Errorf("unexpected format for ID (%[1]s), expected TRANSIT-GATEWAY-ROUTE-TABLE-ID%[2]sDESTINATION", id, transitGatewayRouteIDSeparator)
}<|MERGE_RESOLUTION|>--- conflicted
+++ resolved
@@ -96,26 +96,8 @@
 		return FindTransitGatewayRoute(conn, transitGatewayRouteTableID, destination)
 	}, d.IsNewResource())
 
-<<<<<<< HEAD
 	if !d.IsNewResource() && tfresource.NotFound(err) {
 		log.Printf("[WARN] EC2 Transit Gateway Route %s not found, removing from state", d.Id())
-=======
-		return nil
-	})
-
-	if tfresource.TimedOut(err) {
-		transitGatewayRoute, err = DescribeTransitGatewayRoute(conn, transitGatewayRouteTableID, destination)
-	}
-
-	if tfawserr.ErrCodeEquals(err, "InvalidRouteTableID.NotFound") {
-		log.Printf("[WARN] EC2 Transit Gateway Route Table (%s) not found, removing from state", transitGatewayRouteTableID)
-		d.SetId("")
-		return nil
-	}
-
-	if tfresource.NotFound(err) {
-		log.Printf("[WARN] EC2 Transit Gateway Route (%s) not found, removing from state", d.Id())
->>>>>>> 611b4737
 		d.SetId("")
 		return nil
 	}
@@ -154,7 +136,7 @@
 		TransitGatewayRouteTableId: aws.String(transitGatewayRouteTableID),
 	})
 
-	if tfawserr.ErrCodeEquals(err, "InvalidRoute.NotFound") || tfawserr.ErrCodeEquals(err, "InvalidRouteTableID.NotFound") {
+	if tfawserr.ErrCodeEquals(err, ErrCodeInvalidRouteNotFound, ErrCodeInvalidRouteTableIDNotFound) {
 		return nil
 	}
 
